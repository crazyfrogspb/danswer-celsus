--- conflicted
+++ resolved
@@ -71,7 +71,6 @@
     ) -> None:
         self.batch_size = batch_size
         self.graph_client: GraphClient | None = None
-<<<<<<< HEAD
         self.site_data: list[SiteData] = self._extract_site_and_folder(sites)
 
     @staticmethod
@@ -89,32 +88,6 @@
                     SiteData(url=site_url, folder=folder, sites=[], driveitems=[])
                 )
         return site_data_list
-=======
-        self.requested_site_list: list[str] = sites
-
-    def load_credentials(self, credentials: dict[str, Any]) -> dict[str, Any] | None:
-        sp_client_id = credentials["sp_client_id"]
-        sp_client_secret = credentials["sp_client_secret"]
-        sp_directory_id = credentials["sp_directory_id"]
-
-        def _acquire_token_func() -> dict[str, Any]:
-            """
-            Acquire token via MSAL
-            """
-            authority_url = f"https://login.microsoftonline.com/{sp_directory_id}"
-            app = msal.ConfidentialClientApplication(
-                authority=authority_url,
-                client_id=sp_client_id,
-                client_credential=sp_client_secret,
-            )
-            token = app.acquire_token_for_client(
-                scopes=["https://graph.microsoft.com/.default"]
-            )
-            return token
-
-        self.graph_client = GraphClient(_acquire_token_func)
-        return None
->>>>>>> 73575f22
 
     def _populate_sitedata_driveitems(
         self,
@@ -191,19 +164,19 @@
         yield doc_batch
 
     def load_credentials(self, credentials: dict[str, Any]) -> dict[str, Any] | None:
-        aad_client_id = credentials["aad_client_id"]
-        aad_client_secret = credentials["aad_client_secret"]
-        aad_directory_id = credentials["aad_directory_id"]
+        sp_client_id = credentials["sp_client_id"]
+        sp_client_secret = credentials["sp_client_secret"]
+        sp_directory_id = credentials["sp_directory_id"]
 
         def _acquire_token_func() -> dict[str, Any]:
             """
             Acquire token via MSAL
             """
-            authority_url = f"https://login.microsoftonline.com/{aad_directory_id}"
+            authority_url = f"https://login.microsoftonline.com/{sp_directory_id}"
             app = msal.ConfidentialClientApplication(
                 authority=authority_url,
-                client_id=aad_client_id,
-                client_credential=aad_client_secret,
+                client_id=sp_client_id,
+                client_credential=sp_client_secret,
             )
             token = app.acquire_token_for_client(
                 scopes=["https://graph.microsoft.com/.default"]
