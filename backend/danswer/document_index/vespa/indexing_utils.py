import concurrent.futures
import json
from datetime import datetime
from datetime import timezone

import httpx
from retry import retry

from danswer.connectors.cross_connector_utils.miscellaneous_utils import (
    get_experts_stores_representations,
)
from danswer.document_index.document_index_utils import get_uuid_from_chunk
from danswer.document_index.vespa.shared_utils.utils import remove_invalid_unicode_chars
from danswer.document_index.vespa.shared_utils.utils import (
    replace_invalid_doc_id_characters,
)
from danswer.document_index.vespa_constants import ACCESS_CONTROL_LIST
from danswer.document_index.vespa_constants import BLURB
from danswer.document_index.vespa_constants import BOOST
from danswer.document_index.vespa_constants import CHUNK_ID
from danswer.document_index.vespa_constants import CONTENT
from danswer.document_index.vespa_constants import CONTENT_SUMMARY
from danswer.document_index.vespa_constants import DOC_UPDATED_AT
from danswer.document_index.vespa_constants import DOCUMENT_ID
from danswer.document_index.vespa_constants import DOCUMENT_ID_ENDPOINT
from danswer.document_index.vespa_constants import DOCUMENT_SETS
from danswer.document_index.vespa_constants import EMBEDDINGS
from danswer.document_index.vespa_constants import LARGE_CHUNK_REFERENCE_IDS
from danswer.document_index.vespa_constants import METADATA
from danswer.document_index.vespa_constants import METADATA_LIST
from danswer.document_index.vespa_constants import METADATA_SUFFIX
from danswer.document_index.vespa_constants import NUM_THREADS
from danswer.document_index.vespa_constants import PRIMARY_OWNERS
from danswer.document_index.vespa_constants import SECONDARY_OWNERS
from danswer.document_index.vespa_constants import SECTION_CONTINUATION
from danswer.document_index.vespa_constants import SEMANTIC_IDENTIFIER
from danswer.document_index.vespa_constants import SKIP_TITLE_EMBEDDING
from danswer.document_index.vespa_constants import SOURCE_LINKS
from danswer.document_index.vespa_constants import SOURCE_TYPE
from danswer.document_index.vespa_constants import TENANT_ID
from danswer.document_index.vespa_constants import TITLE
from danswer.document_index.vespa_constants import TITLE_EMBEDDING
from danswer.indexing.models import DocMetadataAwareIndexChunk
from danswer.utils.logger import setup_logger

logger = setup_logger()


@retry(tries=3, delay=1, backoff=2)
def _does_document_exist(
    doc_chunk_id: str,
    index_name: str,
    http_client: httpx.Client,
) -> bool:
    """Returns whether the document already exists and the users/group whitelists
    Specifically in this case, document refers to a vespa document which is equivalent to a Danswer
    chunk. This checks for whether the chunk exists already in the index"""
    doc_url = f"{DOCUMENT_ID_ENDPOINT.format(index_name=index_name)}/{doc_chunk_id}"
    doc_fetch_response = http_client.get(doc_url)

    if doc_fetch_response.status_code == 404:
        return False

    if doc_fetch_response.status_code != 200:
        logger.debug(f"Failed to check for document with URL {doc_url}")
        raise RuntimeError(
            f"Unexpected fetch document by ID value from Vespa "
            f"with error {doc_fetch_response.status_code}"
            f"Index name: {index_name}"
            f"Doc chunk id: {doc_chunk_id}"
        )
    return True


def _vespa_get_updated_at_attribute(t: datetime | None) -> int | None:
    if not t:
        return None

    if t.tzinfo != timezone.utc:
        raise ValueError("Connectors must provide document update time in UTC")

    return int(t.timestamp())


def get_existing_documents_from_chunks(
    chunks: list[DocMetadataAwareIndexChunk],
    index_name: str,
    http_client: httpx.Client,
    executor: concurrent.futures.ThreadPoolExecutor | None = None,
) -> set[str]:
    external_executor = True

    if not executor:
        external_executor = False
        executor = concurrent.futures.ThreadPoolExecutor(max_workers=NUM_THREADS)

    document_ids: set[str] = set()
    try:
        chunk_existence_future = {
            executor.submit(
                _does_document_exist,
                str(get_uuid_from_chunk(chunk)),
                index_name,
                http_client,
            ): chunk
            for chunk in chunks
        }
        for future in concurrent.futures.as_completed(chunk_existence_future):
            chunk = chunk_existence_future[future]
            chunk_already_existed = future.result()
            if chunk_already_existed:
                document_ids.add(chunk.source_document.id)

    finally:
        if not external_executor:
            executor.shutdown(wait=True)

    return document_ids


@retry(tries=3, delay=1, backoff=2)
def _index_vespa_chunk(
    chunk: DocMetadataAwareIndexChunk,
    index_name: str,
    http_client: httpx.Client,
    multitenant: bool,
) -> None:
    json_header = {
        "Content-Type": "application/json",
    }
    document = chunk.source_document

    # No minichunk documents in vespa, minichunk vectors are stored in the chunk itself
    vespa_chunk_id = str(get_uuid_from_chunk(chunk))
    embeddings = chunk.embeddings

    embeddings_name_vector_map = {"full_chunk": embeddings.full_embedding}

    if embeddings.mini_chunk_embeddings:
        for ind, m_c_embed in enumerate(embeddings.mini_chunk_embeddings):
            embeddings_name_vector_map[f"mini_chunk_{ind}"] = m_c_embed

    title = document.get_title_for_document_index()

    vespa_document_fields = {
        DOCUMENT_ID: document.id,
        CHUNK_ID: chunk.chunk_id,
        BLURB: remove_invalid_unicode_chars(chunk.blurb),
        TITLE: remove_invalid_unicode_chars(title) if title else None,
        SKIP_TITLE_EMBEDDING: not title,
        # For the BM25 index, the keyword suffix is used, the vector is already generated with the more
        # natural language representation of the metadata section
        CONTENT: remove_invalid_unicode_chars(
            f"{chunk.title_prefix}{chunk.content}{chunk.metadata_suffix_keyword}"
        ),
        # This duplication of `content` is needed for keyword highlighting
        # Note that it's not exactly the same as the actual content
        # which contains the title prefix and metadata suffix
        CONTENT_SUMMARY: remove_invalid_unicode_chars(chunk.content),
        SOURCE_TYPE: str(document.source.value),
        SOURCE_LINKS: json.dumps(chunk.source_links),
        SEMANTIC_IDENTIFIER: remove_invalid_unicode_chars(document.semantic_identifier),
        SECTION_CONTINUATION: chunk.section_continuation,
        LARGE_CHUNK_REFERENCE_IDS: chunk.large_chunk_reference_ids,
        METADATA: json.dumps(document.metadata),
        # Save as a list for efficient extraction as an Attribute
        METADATA_LIST: chunk.source_document.get_metadata_str_attributes(),
        METADATA_SUFFIX: chunk.metadata_suffix_keyword,
        EMBEDDINGS: embeddings_name_vector_map,
        TITLE_EMBEDDING: chunk.title_embedding,
        DOC_UPDATED_AT: _vespa_get_updated_at_attribute(document.doc_updated_at),
        PRIMARY_OWNERS: get_experts_stores_representations(document.primary_owners),
        SECONDARY_OWNERS: get_experts_stores_representations(document.secondary_owners),
        # the only `set` vespa has is `weightedset`, so we have to give each
        # element an arbitrary weight
        # rkuo: acl, docset and boost metadata are also updated through the metadata sync queue
        # which only calls VespaIndex.update
        ACCESS_CONTROL_LIST: {acl_entry: 1 for acl_entry in chunk.access.to_acl()},
        DOCUMENT_SETS: {document_set: 1 for document_set in chunk.document_sets},
        BOOST: chunk.boost,
    }

<<<<<<< HEAD
    def sanitize_string(s: str) -> str:
        return s.replace("\0", "")
    def sanitize_metadata_list(metadata_list: list) -> list:
        return [sanitize_string(item) for item in metadata_list if isinstance(item, str)]
    
    if vespa_document_fields[METADATA_LIST]:
        vespa_document_fields[METADATA_LIST] = sanitize_metadata_list(vespa_document_fields[METADATA_LIST])
    if vespa_document_fields[METADATA_SUFFIX]:
        vespa_document_fields[METADATA_SUFFIX] = sanitize_string(vespa_document_fields[METADATA_SUFFIX])


    if chunk.tenant_id:
        vespa_document_fields[TENANT_ID] = chunk.tenant_id
=======
    if multitenant:
        if chunk.tenant_id:
            vespa_document_fields[TENANT_ID] = chunk.tenant_id
>>>>>>> 8b220d2d

    vespa_url = f"{DOCUMENT_ID_ENDPOINT.format(index_name=index_name)}/{vespa_chunk_id}"
    logger.debug(f'Indexing to URL "{vespa_url}"')
    res = http_client.post(
        vespa_url, headers=json_header, json={"fields": vespa_document_fields}
    )
    try:
        res.raise_for_status()
    except Exception as e:
        logger.exception(
            f"Failed to index document: '{document.id}'. Got response: '{res.text}'"
        )
        raise e


def batch_index_vespa_chunks(
    chunks: list[DocMetadataAwareIndexChunk],
    index_name: str,
    http_client: httpx.Client,
    multitenant: bool,
    executor: concurrent.futures.ThreadPoolExecutor | None = None,
) -> None:
    external_executor = True

    if not executor:
        external_executor = False
        executor = concurrent.futures.ThreadPoolExecutor(max_workers=NUM_THREADS)

    try:
        chunk_index_future = {
            executor.submit(
                _index_vespa_chunk, chunk, index_name, http_client, multitenant
            ): chunk
            for chunk in chunks
        }
        for future in concurrent.futures.as_completed(chunk_index_future):
            # Will raise exception if any indexing raised an exception
            future.result()

    finally:
        if not external_executor:
            executor.shutdown(wait=True)


def clean_chunk_id_copy(
    chunk: DocMetadataAwareIndexChunk,
) -> DocMetadataAwareIndexChunk:
    clean_chunk = chunk.copy(
        update={
            "source_document": chunk.source_document.copy(
                update={
                    "id": replace_invalid_doc_id_characters(chunk.source_document.id)
                }
            )
        }
    )
    return clean_chunk<|MERGE_RESOLUTION|>--- conflicted
+++ resolved
@@ -180,7 +180,7 @@
         BOOST: chunk.boost,
     }
 
-<<<<<<< HEAD
+
     def sanitize_string(s: str) -> str:
         return s.replace("\0", "")
     def sanitize_metadata_list(metadata_list: list) -> list:
@@ -191,14 +191,9 @@
     if vespa_document_fields[METADATA_SUFFIX]:
         vespa_document_fields[METADATA_SUFFIX] = sanitize_string(vespa_document_fields[METADATA_SUFFIX])
 
-
-    if chunk.tenant_id:
-        vespa_document_fields[TENANT_ID] = chunk.tenant_id
-=======
     if multitenant:
         if chunk.tenant_id:
             vespa_document_fields[TENANT_ID] = chunk.tenant_id
->>>>>>> 8b220d2d
 
     vespa_url = f"{DOCUMENT_ID_ENDPOINT.format(index_name=index_name)}/{vespa_chunk_id}"
     logger.debug(f'Indexing to URL "{vespa_url}"')
