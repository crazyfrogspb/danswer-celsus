--- conflicted
+++ resolved
@@ -180,10 +180,7 @@
         BOOST: chunk.boost,
     }
 
-<<<<<<< HEAD
-=======
-
->>>>>>> 4302c012
+
     def sanitize_string(s: str) -> str:
         return s.replace("\0", "")
     def sanitize_metadata_list(metadata_list: list) -> list:
